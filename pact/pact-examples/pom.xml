--- conflicted
+++ resolved
@@ -24,21 +24,12 @@
     	<artifactId>pact-common</artifactId>
     	<version>${version}</version>
     </dependency>
-<<<<<<< HEAD
-
-=======
->>>>>>> 524ee1ef
     
     <dependency>
     	<groupId>eu.stratosphere</groupId>
     	<artifactId>pact-runtime</artifactId>
     	<version>${version}</version>
-<<<<<<< HEAD
-    	<type>jar</type>
-    	<scope>compile</scope>
-=======
     	<scope>test</scope>
->>>>>>> 524ee1ef
     </dependency>
   </dependencies>
 
